--- conflicted
+++ resolved
@@ -91,22 +91,15 @@
             state: &mut self.state,
             peer: ctx,
         };
-<<<<<<< HEAD
         match rpc {
             Ping( .. ) => (),
             Initialize { plugin_id, ref buffer_info } => {
                 let info = buffer_info.first()
                     .expect("buffer_info always contains at least one item");
                 ctx.do_initialize(info, plugin_id, self.handler);
-=======
-        match *req {
-            PluginRequest::Ping => {
-                eprintln!("got ping");
-                None
->>>>>>> 9f2e1636
             }
             DidSave { ref path, .. } => ctx.do_did_save(path, self.handler),
-            NewBuffer { .. } | DidClose { .. } => print_err!("Rust plugin lib \
+            NewBuffer { .. } | DidClose { .. } => eprintln!("Rust plugin lib \
             does not support global plugins"),
             //TODO: figure out shutdown
             Shutdown( .. ) => (),
@@ -167,12 +160,7 @@
     fn do_update<P>(mut self, update: plugin_rpc::PluginUpdate, handler: &mut P) -> Value
         where P: Plugin<State = S>
     {
-<<<<<<< HEAD
         let plugin_rpc::PluginUpdate { start, end, new_len, text, rev, .. } = update;
-        //print_err!("got update notification {:?}", edit_type);
-=======
-        //eprintln!("got update notification {:?}", edit_type);
->>>>>>> 9f2e1636
         self.state.buf_size = self.state.buf_size - (end - start) + new_len;
         self.state.rev = rev;
         if let Some(text) = text {
