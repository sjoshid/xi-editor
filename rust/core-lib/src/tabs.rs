// Copyright 2016 The xi-editor Authors.
//
// Licensed under the Apache License, Version 2.0 (the "License");
// you may not use this file except in compliance with the License.
// You may obtain a copy of the License at
//
//     http://www.apache.org/licenses/LICENSE-2.0
//
// Unless required by applicable law or agreed to in writing, software
// distributed under the License is distributed on an "AS IS" BASIS,
// WITHOUT WARRANTIES OR CONDITIONS OF ANY KIND, either express or implied.
// See the License for the specific language governing permissions and
// limitations under the License.

//! The main container for core state.
//!
//! All events from the frontend or from plugins are handled here first.
//!
//! This file is called 'tabs' for historical reasons, and should probably
//! be renamed.

use std::cell::{Cell, RefCell};
use std::collections::{BTreeMap, HashSet};
use std::fmt;
use std::fs::File;
use std::io;
use std::mem;
use std::path::{Path, PathBuf};

use serde::de::{self, Deserialize, Deserializer, Unexpected};
use serde::ser::{Serialize, Serializer};
use serde_json::Value;

use xi_rope::Rope;
use xi_rpc::{self, ReadError, RemoteError, RpcCtx, RpcPeer};
use xi_trace::{self, trace_block};

use crate::client::Client;
use crate::config::{self, ConfigDomain, ConfigDomainExternal, ConfigManager, Table};
use crate::editor::Editor;
use crate::event_context::EventContext;
use crate::file::FileManager;
use crate::line_ending::LineEnding;
use crate::plugin_rpc::{PluginNotification, PluginRequest};
use crate::plugins::rpc::ClientPluginInfo;
use crate::plugins::{start_plugin_process, Plugin, PluginCatalog, PluginPid};
use crate::recorder::Recorder;
use crate::rpc::{
    CoreNotification, CoreRequest, EditNotification, EditRequest,
    PluginNotification as CorePluginNotification,
};
use crate::styles::{ThemeStyleMap, DEFAULT_THEME};
use crate::syntax::LanguageId;
use crate::view::View;
use crate::whitespace::Indentation;
use crate::width_cache::WidthCache;
use crate::WeakXiCore;

#[cfg(feature = "notify")]
use crate::watcher::{FileWatcher, WatchToken};
#[cfg(feature = "notify")]
use notify::Event;
#[cfg(feature = "notify")]
use std::ffi::OsStr;

/// ViewIds are the primary means of routing messages between
/// xi-core and a client view.
#[derive(Debug, Clone, Copy, PartialEq, Eq, PartialOrd, Ord, Hash)]
pub struct ViewId(pub(crate) usize);

/// BufferIds uniquely identify open buffers.
#[derive(Debug, Clone, Copy, PartialEq, Eq, PartialOrd, Ord, Serialize, Deserialize, Hash)]
pub struct BufferId(pub(crate) usize);

pub type PluginId = crate::plugins::PluginPid;

// old-style names; will be deprecated
pub type BufferIdentifier = BufferId;

/// Totally arbitrary; we reserve this space for `ViewId`s
pub(crate) const RENDER_VIEW_IDLE_MASK: usize = 1 << 25;
pub(crate) const REWRAP_VIEW_IDLE_MASK: usize = 1 << 26;
pub(crate) const FIND_VIEW_IDLE_MASK: usize = 1 << 27;

const NEW_VIEW_IDLE_TOKEN: usize = 1001;

/// xi_rpc idle Token for watcher related idle scheduling.
pub(crate) const WATCH_IDLE_TOKEN: usize = 1002;

#[cfg(feature = "notify")]
const CONFIG_EVENT_TOKEN: WatchToken = WatchToken(1);

/// Token for file-change events in open files
#[cfg(feature = "notify")]
pub const OPEN_FILE_EVENT_TOKEN: WatchToken = WatchToken(2);

#[cfg(feature = "notify")]
const THEME_FILE_EVENT_TOKEN: WatchToken = WatchToken(3);

#[cfg(feature = "notify")]
const PLUGIN_EVENT_TOKEN: WatchToken = WatchToken(4);

#[allow(dead_code)]
pub struct CoreState {
    editors: BTreeMap<BufferId, RefCell<Editor>>,
    views: BTreeMap<ViewId, RefCell<View>>,
    file_manager: FileManager,
    /// A local pasteboard.
    kill_ring: RefCell<Rope>,
    /// Theme and style state.
    style_map: RefCell<ThemeStyleMap>,
    width_cache: RefCell<WidthCache>,
    /// User and platform specific settings
    config_manager: ConfigManager,
    /// Recorded editor actions
    recorder: RefCell<Recorder>,
    /// A weak reference to the main state container, stashed so that
    /// it can be passed to plugins.
    self_ref: Option<WeakXiCore>,
    /// Views which need to have setup finished.
    pending_views: Vec<(ViewId, Table)>,
    peer: Client,
    id_counter: Counter,
    plugins: PluginCatalog,
    // for the time being we auto-start all plugins we find on launch.
    running_plugins: Vec<Plugin>,
}

/// Initial setup and bookkeeping
impl CoreState {
    pub(crate) fn new(
        peer: &RpcPeer,
        config_dir: Option<PathBuf>,
        extras_dir: Option<PathBuf>,
    ) -> Self {
        #[cfg(feature = "notify")]
        let mut watcher = FileWatcher::new(peer.clone());

        if let Some(p) = config_dir.as_ref() {
            if !p.exists() {
                if let Err(e) = config::init_config_dir(p) {
                    //TODO: report this error?
                    error!("error initing file based configs: {:?}", e);
                }
            }

            #[cfg(feature = "notify")]
            watcher.watch_filtered(p, true, CONFIG_EVENT_TOKEN, |p| {
                p.extension().and_then(OsStr::to_str).unwrap_or("") == "xiconfig"
            });
        }

        let config_manager = ConfigManager::new(config_dir, extras_dir);

        let themes_dir = config_manager.get_themes_dir();
        if let Some(p) = themes_dir.as_ref() {
            #[cfg(feature = "notify")]
            watcher.watch_filtered(p, true, THEME_FILE_EVENT_TOKEN, |p| {
                p.extension().and_then(OsStr::to_str).unwrap_or("") == "tmTheme"
            });
        }

        let plugins_dir = config_manager.get_plugins_dir();
        if let Some(p) = plugins_dir.as_ref() {
            #[cfg(feature = "notify")]
            watcher.watch_filtered(p, true, PLUGIN_EVENT_TOKEN, |p| p.is_dir() || !p.exists());
        }

        CoreState {
            views: BTreeMap::new(),
            editors: BTreeMap::new(),
            #[cfg(feature = "notify")]
            file_manager: FileManager::new(watcher),
            #[cfg(not(feature = "notify"))]
            file_manager: FileManager::new(),
            kill_ring: RefCell::new(Rope::from("")),
            style_map: RefCell::new(ThemeStyleMap::new(themes_dir)),
            width_cache: RefCell::new(WidthCache::new()),
            config_manager,
            recorder: RefCell::new(Recorder::new()),
            self_ref: None,
            pending_views: Vec::new(),
            peer: Client::new(peer.clone()),
            id_counter: Counter::default(),
            plugins: PluginCatalog::default(),
            running_plugins: Vec::new(),
        }
    }

    fn next_view_id(&self) -> ViewId {
        ViewId(self.id_counter.next())
    }

    fn next_buffer_id(&self) -> BufferId {
        BufferId(self.id_counter.next())
    }

    fn next_plugin_id(&self) -> PluginId {
        PluginPid(self.id_counter.next())
    }

    pub(crate) fn finish_setup(&mut self, self_ref: WeakXiCore) {
        self.self_ref = Some(self_ref);

        if let Some(path) = self.config_manager.base_config_file_path() {
            self.load_file_based_config(&path);
        }

        // Load the custom theme files.
        self.style_map.borrow_mut().load_theme_dir();

        // instead of having to do this here, config should just own
        // the plugin catalog and reload automatically
        let plugin_paths = self.config_manager.get_plugin_paths();
        self.plugins.reload_from_paths(&plugin_paths);
        let languages = self.plugins.make_languages_map();
        let languages_ids = languages.iter().map(|l| l.name.clone()).collect::<Vec<_>>();
        self.peer.available_languages(languages_ids);
        self.config_manager.set_languages(languages);
        let theme_names = self.style_map.borrow().get_theme_names();
        self.peer.available_themes(theme_names);

        // FIXME: temporary: we just launch every plugin we find at startup
        for manifest in self.plugins.iter() {
            start_plugin_process(
                manifest.clone(),
                self.next_plugin_id(),
                self.self_ref.as_ref().unwrap().clone(),
            );
        }
    }

    /// Attempt to load a config file.
    fn load_file_based_config(&mut self, path: &Path) {
        let _t = trace_block("CoreState::load_config_file", &["core"]);
        if let Some(domain) = self.config_manager.domain_for_path(path) {
            match config::try_load_from_file(&path) {
                Ok(table) => self.set_config(domain, table),
                Err(e) => self.peer.alert(e.to_string()),
            }
        } else {
            self.peer.alert(format!("Unexpected config file {:?}", path));
        }
    }

    /// Sets (overwriting) the config for a given domain.
    fn set_config(&mut self, domain: ConfigDomain, table: Table) {
        match self.config_manager.set_user_config(domain, table) {
            Err(e) => self.peer.alert(format!("{}", &e)),
            Ok(changes) => self.handle_config_changes(changes),
        }
    }

    /// Notify editors/views/plugins of config changes.
    fn handle_config_changes(&self, changes: Vec<(BufferId, Table)>) {
        for (id, table) in changes {
            let view_id = self
                .views
                .values()
                .find(|v| v.borrow().get_buffer_id() == id)
                .map(|v| v.borrow().get_view_id())
                .unwrap();

            self.make_context(view_id).unwrap().config_changed(&table)
        }
    }
}

/// Handling client events
impl CoreState {
    /// Creates an `EventContext` for the provided `ViewId`. This context
    /// holds references to the `Editor` and `View` backing this `ViewId`,
    /// as well as to sibling views, plugins, and other state necessary
    /// for handling most events.
    pub(crate) fn make_context(&self, view_id: ViewId) -> Option<EventContext> {
        self.views.get(&view_id).map(|view| {
            let buffer_id = view.borrow().get_buffer_id();

            let editor = &self.editors[&buffer_id];
            let info = self.file_manager.get_info(buffer_id);
            let plugins = self.running_plugins.iter().collect::<Vec<_>>();
            let config = self.config_manager.get_buffer_config(buffer_id);
            let language = self.config_manager.get_buffer_language(buffer_id);

            EventContext {
                view_id,
                buffer_id,
                view,
                editor,
                config: &config.items,
                recorder: &self.recorder,
                language,
                info,
                siblings: Vec::new(),
                plugins,
                client: &self.peer,
                style_map: &self.style_map,
                width_cache: &self.width_cache,
                kill_ring: &self.kill_ring,
                weak_core: self.self_ref.as_ref().unwrap(),
            }
        })
    }

    /// Produces an iterator over all event contexts, with each view appearing
    /// exactly once.
    fn iter_groups<'a>(&'a self) -> Iter<'a, Box<dyn Iterator<Item = &ViewId> + 'a>> {
        Iter { views: Box::new(self.views.keys()), seen: HashSet::new(), inner: self }
    }

    pub(crate) fn client_notification(&mut self, cmd: CoreNotification) {
        use self::CoreNotification::*;
        use self::CorePluginNotification as PN;
        match cmd {
            Edit(crate::rpc::EditCommand { view_id, cmd }) => self.do_edit(view_id, cmd),
            Save { view_id, file_path } => self.do_save(view_id, file_path),
            CloseView { view_id } => self.do_close_view(view_id),
            ModifyUserConfig { domain, changes } => self.do_modify_user_config(domain, changes),
            SetTheme { theme_name } => self.do_set_theme(&theme_name),
            SaveTrace { destination, frontend_samples } => {
                self.save_trace(&destination, frontend_samples)
            }
            Plugin(cmd) => match cmd {
                PN::Start { view_id, plugin_name } => self.do_start_plugin(view_id, &plugin_name),
                PN::Stop { view_id, plugin_name } => self.do_stop_plugin(view_id, &plugin_name),
                PN::PluginRpc { view_id, receiver, rpc } => {
                    self.do_plugin_rpc(view_id, &receiver, &rpc.method, &rpc.params)
                }
            },
            TracingConfig { enabled } => self.toggle_tracing(enabled),
            // handled at the top level
            ClientStarted { .. } => (),
            SetLanguage { view_id, language_id } => self.do_set_language(view_id, language_id),
            ToggleTail { view_id, enabled } => self.do_toggle_tail(view_id, enabled),
        }
    }

    pub(crate) fn client_request(&mut self, cmd: CoreRequest) -> Result<Value, RemoteError> {
        use self::CoreRequest::*;
        match cmd {
            //TODO: make file_path be an Option<PathBuf>
            //TODO: make this a notification
            NewView { file_path } => self.do_new_view(file_path.map(PathBuf::from)),
            Edit(crate::rpc::EditCommand { view_id, cmd }) => self.do_edit_sync(view_id, cmd),
            //TODO: why is this a request?? make a notification?
            GetConfig { view_id } => self.do_get_config(view_id).map(|c| json!(c)),
            DebugGetContents { view_id } => self.do_get_contents(view_id).map(|c| json!(c)),
        }
    }

    fn do_edit(&mut self, view_id: ViewId, cmd: EditNotification) {
        if let Some(mut edit_ctx) = self.make_context(view_id) {
            edit_ctx.do_edit(cmd);
        }
    }

    fn do_edit_sync(&mut self, view_id: ViewId, cmd: EditRequest) -> Result<Value, RemoteError> {
        if let Some(mut edit_ctx) = self.make_context(view_id) {
            edit_ctx.do_edit_sync(cmd)
        } else {
            // TODO: some custom error tpye that can Into<RemoteError>
            Err(RemoteError::custom(404, format!("missing view {:?}", view_id), None))
        }
    }

    fn do_new_view(&mut self, path: Option<PathBuf>) -> Result<Value, RemoteError> {
        let view_id = self.next_view_id();
        let buffer_id = self.next_buffer_id();

        let rope = match path.as_ref() {
            Some(p) => self.file_manager.open(p, buffer_id)?,
            None => Rope::from(""),
        };

        let editor = RefCell::new(Editor::with_text(rope));
        let view = RefCell::new(View::new(view_id, buffer_id));

        self.editors.insert(buffer_id, editor);
        self.views.insert(view_id, view);

        let config = self.config_manager.add_buffer(buffer_id, path.as_ref().map(|p| p.as_path()));

        // NOTE: because this is a synchronous call, we have to initialize the
        // view and return the view_id before we can send any events to this
        // view. We call view_init(), mark the view as pending and schedule the
        // idle handler so that we can finish setting up this view on the next
        // runloop pass, in finalize_new_views.

        let mut edit_ctx = self.make_context(view_id).unwrap();
        edit_ctx.view_init();

        self.pending_views.push((view_id, config));
        self.peer.schedule_idle(NEW_VIEW_IDLE_TOKEN);

        Ok(json!(view_id))
    }

    fn do_save<P>(&mut self, view_id: ViewId, path: P)
    where
        P: AsRef<Path>,
    {
        let _t = trace_block("CoreState::do_save", &["core"]);
        let path = path.as_ref();
        let buffer_id = self.views.get(&view_id).map(|v| v.borrow().get_buffer_id());
        let buffer_id = match buffer_id {
            Some(id) => id,
            None => return,
        };

        let mut save_ctx = self.make_context(view_id).unwrap();
        let fin_text = save_ctx.text_for_save();

        if let Err(e) = self.file_manager.save(path, &fin_text, buffer_id) {
            let error_message = e.to_string();
            error!("File error: {:?}", error_message);
            self.peer.alert(error_message);
            return;
        }

        let changes = self.config_manager.update_buffer_path(buffer_id, path);
        let language = self.config_manager.get_buffer_language(buffer_id);

        self.make_context(view_id).unwrap().after_save(path);
        self.make_context(view_id).unwrap().language_changed(&language);

        // update the config _after_ sending save related events
        if let Some(changes) = changes {
            self.make_context(view_id).unwrap().config_changed(&changes);
        }
    }

    fn do_close_view(&mut self, view_id: ViewId) {
        let close_buffer = self.make_context(view_id).map(|ctx| ctx.close_view()).unwrap_or(true);

        let buffer_id = self.views.remove(&view_id).map(|v| v.borrow().get_buffer_id());

        if let Some(buffer_id) = buffer_id {
            if close_buffer {
                self.editors.remove(&buffer_id);
                self.file_manager.close(buffer_id);
                self.config_manager.remove_buffer(buffer_id);
            }
        }
    }

    fn do_set_theme(&self, theme_name: &str) {
        //Set only if requested theme is different from the
        //current one.
        if theme_name != self.style_map.borrow().get_theme_name() {
            if let Err(e) = self.style_map.borrow_mut().set_theme(&theme_name) {
                error!("error setting theme: {:?}, {:?}", theme_name, e);
                return;
            }
        }
        self.notify_client_and_update_views();
    }

    fn notify_client_and_update_views(&self) {
        {
            let style_map = self.style_map.borrow();
            self.peer.theme_changed(style_map.get_theme_name(), style_map.get_theme_settings());
        }

        self.iter_groups().for_each(|mut edit_ctx| {
            edit_ctx.with_editor(|ed, view, _, _| {
                ed.theme_changed(&self.style_map.borrow());
                view.set_dirty(ed.get_buffer());
            });
            edit_ctx.render_if_needed();
        });
    }

    /// Updates the config for a given domain.
    fn do_modify_user_config(&mut self, domain: ConfigDomainExternal, changes: Table) {
        // the client sends ViewId but we need BufferId so we do a dance
        let domain: ConfigDomain = match domain {
            ConfigDomainExternal::General => ConfigDomain::General,
            ConfigDomainExternal::Syntax(id) => ConfigDomain::Language(id),
            ConfigDomainExternal::Language(id) => ConfigDomain::Language(id),
            ConfigDomainExternal::UserOverride(view_id) => match self.views.get(&view_id) {
                Some(v) => ConfigDomain::UserOverride(v.borrow().get_buffer_id()),
                None => return,
            },
        };
        let new_config = self.config_manager.table_for_update(domain.clone(), changes);
        self.set_config(domain, new_config);
    }

    fn do_get_config(&self, view_id: ViewId) -> Result<Table, RemoteError> {
        let _t = trace_block("CoreState::get_config", &["core"]);
        self.views
            .get(&view_id)
            .map(|v| v.borrow().get_buffer_id())
            .map(|id| self.config_manager.get_buffer_config(id).to_table())
            .ok_or(RemoteError::custom(404, format!("missing {}", view_id), None))
    }

    fn do_get_contents(&self, view_id: ViewId) -> Result<Rope, RemoteError> {
        self.make_context(view_id)
            .map(|ctx| ctx.editor.borrow().get_buffer().to_owned())
            .ok_or_else(|| RemoteError::custom(404, format!("No view for id {}", view_id), None))
    }

    fn do_set_language(&mut self, view_id: ViewId, language_id: LanguageId) {
        if let Some(view) = self.views.get(&view_id) {
            let buffer_id = view.borrow().get_buffer_id();
            let changes = self.config_manager.override_language(buffer_id, language_id.clone());

            let mut context = self.make_context(view_id).unwrap();
            context.language_changed(&language_id);
            if let Some(changes) = changes {
                context.config_changed(&changes);
            }
        }
    }

    #[cfg(feature = "notify")]
    fn do_toggle_tail(&mut self, view_id: ViewId, enabled: bool) {
        if let Some(view) = self.views.get_mut(&view_id) {
            let buffer_id = view.borrow().get_buffer_id();
            view.borrow_mut().toggle_tail(enabled);
            match self.file_manager.toggle_tail(buffer_id, enabled) {
                Ok(()) => {
                    debug!("Tail is {:?} for {:?}", enabled, view_id);
                    let mut context = self.make_context(view_id).unwrap();
                    context.toggle_tail_config_changed(enabled);
                    return;
                }
                Err(err) => error!("Error reading file: {}", err),
            }
        }
    }

    #[cfg(not(feature = "notify"))]
    fn do_toggle_tail(&mut self, _view_id: ViewId, _enabled: bool) {
        warn!("do_toggle_tail called without notify feature enabled.");
    }

    fn do_start_plugin(&mut self, _view_id: ViewId, plugin: &str) {
        if self.running_plugins.iter().any(|p| p.name == plugin) {
            info!("plugin {} already running", plugin);
            return;
        }

        if let Some(manifest) = self.plugins.get_named(plugin) {
            //TODO: lots of races possible here, we need to keep track of
            //pending launches.
            start_plugin_process(
                manifest.clone(),
                self.next_plugin_id(),
                self.self_ref.as_ref().unwrap().clone(),
            );
        } else {
            warn!("no plugin found with name '{}'", plugin);
        }
    }

    fn do_stop_plugin(&mut self, _view_id: ViewId, plugin: &str) {
        if let Some(p) = self
            .running_plugins
            .iter()
            .position(|p| p.name == plugin)
            .map(|ix| self.running_plugins.remove(ix))
        {
            //TODO: verify shutdown; kill if necessary
            p.shutdown();
            self.after_stop_plugin(&p);
        }
    }

    fn do_plugin_rpc(&self, view_id: ViewId, receiver: &str, method: &str, params: &Value) {
        self.running_plugins
            .iter()
            .filter(|p| p.name == receiver)
            .for_each(|p| p.dispatch_command(view_id, method, params))
    }

    fn after_stop_plugin(&mut self, plugin: &Plugin) {
        self.iter_groups().for_each(|mut cx| cx.plugin_stopped(plugin));
    }
}

/// Idle, tracing, and file event handling
impl CoreState {
    pub(crate) fn handle_idle(&mut self, token: usize) {
        match token {
            NEW_VIEW_IDLE_TOKEN => self.finalize_new_views(),
            WATCH_IDLE_TOKEN => self.handle_fs_events(),
            other if (other & RENDER_VIEW_IDLE_MASK) != 0 => {
                self.handle_render_timer(other ^ RENDER_VIEW_IDLE_MASK)
            }
            other if (other & REWRAP_VIEW_IDLE_MASK) != 0 => {
                self.handle_rewrap_callback(other ^ REWRAP_VIEW_IDLE_MASK)
            }
            other if (other & FIND_VIEW_IDLE_MASK) != 0 => {
                self.handle_find_callback(other ^ FIND_VIEW_IDLE_MASK)
            }
            other => panic!("unexpected idle token {}", other),
        };
    }

    fn finalize_new_views(&mut self) {
        let to_start = mem::replace(&mut self.pending_views, Vec::new());

        to_start.iter().for_each(|(id, config)| {
            let modified = self.detect_whitespace(*id, config);
            let config = modified.as_ref().unwrap_or(config);
            let mut edit_ctx = self.make_context(*id).unwrap();
            edit_ctx.finish_init(&config);
        });
    }

    // Detects whitespace settings from the file and merges them with the config
    fn detect_whitespace(&mut self, id: ViewId, config: &Table) -> Option<Table> {
        let buffer_id = self.views.get(&id).map(|v| v.borrow().get_buffer_id())?;
        let editor = self
            .editors
            .get(&buffer_id)
            .expect("existing buffer_id must have corresponding editor");

        if editor.borrow().get_buffer().is_empty() {
            return None;
        }

        let autodetect_whitespace =
            self.config_manager.get_buffer_config(buffer_id).items.autodetect_whitespace;
        if !autodetect_whitespace {
            return None;
        }

        let mut changes = Table::new();
        let indentation = Indentation::parse(editor.borrow().get_buffer());
        match indentation {
            Ok(Some(Indentation::Tabs)) => {
                changes.insert("translate_tabs_to_spaces".into(), false.into());
            }
            Ok(Some(Indentation::Spaces(n))) => {
                changes.insert("translate_tabs_to_spaces".into(), true.into());
                changes.insert("tab_size".into(), n.into());
            }
            Err(_) => info!("detected mixed indentation"),
            Ok(None) => info!("file contains no indentation"),
        }

        let line_ending = LineEnding::parse(editor.borrow().get_buffer());
        match line_ending {
            Ok(Some(LineEnding::CrLf)) => {
                changes.insert("line_ending".into(), "\r\n".into());
            }
            Ok(Some(LineEnding::Lf)) => {
                changes.insert("line_ending".into(), "\n".into());
            }
            Err(_) => info!("detected mixed line endings"),
            Ok(None) => info!("file contains no supported line endings"),
        }

        let config_delta =
            self.config_manager.table_for_update(ConfigDomain::SysOverride(buffer_id), changes);
        match self
            .config_manager
            .set_user_config(ConfigDomain::SysOverride(buffer_id), config_delta)
        {
            Ok(ref mut items) if !items.is_empty() => {
                assert!(
                    items.len() == 1,
                    "whitespace overrides can only update a single buffer's config\n{:?}",
                    items
                );
                let table = items.remove(0).1;
                let mut config = config.clone();
                config.extend(table);
                Some(config)
            }
            Ok(_) => {
                warn!("set_user_config failed to update config, no tables were returned");
                None
            }
            Err(err) => {
                warn!("detect_whitespace failed to update config: {:?}", err);
                None
            }
        }
    }

    fn handle_render_timer(&mut self, token: usize) {
        let id: ViewId = token.into();
        if let Some(mut ctx) = self.make_context(id) {
            ctx._finish_delayed_render();
        }
    }

    /// Callback for doing word wrap on a view
    fn handle_rewrap_callback(&mut self, token: usize) {
        let id: ViewId = token.into();
        if let Some(mut ctx) = self.make_context(id) {
            ctx.do_rewrap_batch();
        }
    }

    /// Callback for doing incremental find in a view
    fn handle_find_callback(&mut self, token: usize) {
        let id: ViewId = token.into();
        if let Some(mut ctx) = self.make_context(id) {
            ctx.do_incremental_find();
        }
    }

    #[cfg(feature = "notify")]
    fn handle_fs_events(&mut self) {
        let _t = trace_block("CoreState::handle_fs_events", &["core"]);
        let mut events = self.file_manager.watcher().take_events();

        for (token, event) in events.drain(..) {
            match token {
                OPEN_FILE_EVENT_TOKEN => self.handle_open_file_fs_event(event),
                CONFIG_EVENT_TOKEN => self.handle_config_fs_event(event),
                THEME_FILE_EVENT_TOKEN => self.handle_themes_fs_event(event),
                PLUGIN_EVENT_TOKEN => self.handle_plugin_fs_event(event),
                _ => warn!("unexpected fs event token {:?}", token),
            }
        }
    }

    #[cfg(not(feature = "notify"))]
    fn handle_fs_events(&mut self) {}

    /// Handles a file system event related to a currently open file
    #[cfg(feature = "notify")]
    fn handle_open_file_fs_event(&mut self, event: Event) {
        use notify::event::*;
        let path = match event.kind {
            EventKind::Create(CreateKind::Any)
            | EventKind::Modify(ModifyKind::Metadata(MetadataKind::Any))
            | EventKind::Modify(ModifyKind::Any) => &event.paths[0],
            other => {
                debug!("Ignoring event in open file {:?}", other);
                return;
            }
        };

        let buffer_id = match self.file_manager.get_editor(path) {
            Some(id) => id,
            None => return,
        };

        let has_changes = self.file_manager.check_file(path, buffer_id);
        let is_pristine = self.editors.get(&buffer_id).map(|ed| ed.borrow().is_pristine()).unwrap();
        //TODO: currently we only use the file's modification time when
        // determining if a file has been changed by another process.
        // A more robust solution would also hash the file's contents.

        if has_changes && is_pristine {
            if let Ok(text) = self.file_manager.open(path, buffer_id) {
                // this is ugly; we don't map buffer_id -> view_id anywhere
                // but we know we must have a view.
                let view_id = self
                    .views
                    .values()
                    .find(|v| v.borrow().get_buffer_id() == buffer_id)
                    .map(|v| v.borrow().get_view_id())
                    .unwrap();

                let file_info = self.file_manager.get_info(buffer_id);

                match file_info {
                    Some(v) => {
                        let tail_mode_on = v.tail_details.is_tail_enabled;
                        if tail_mode_on {
                            self.make_context(view_id).unwrap().reload_tail(text);
                        } else {
                            self.make_context(view_id).unwrap().reload(text);
                        }
                    }
                    None => error!("File info not found for buffer id {}", buffer_id),
                };
            }
        }
    }

    /// Handles a config related file system event.
    #[cfg(feature = "notify")]
    fn handle_config_fs_event(&mut self, event: Event) {
        use notify::event::*;
        match event.kind {
            EventKind::Create(CreateKind::Any)
            | EventKind::Modify(ModifyKind::Any)
            | EventKind::Modify(ModifyKind::Metadata(MetadataKind::Any)) => {
                self.load_file_based_config(&event.paths[0])
<<<<<<< HEAD
            }
            EventKind::Remove(RemoveKind::Any) if !event.paths[0].exists() => {
                self.remove_config_at_path(&event.paths[0])
            }
=======
            }
            EventKind::Remove(RemoveKind::Any) if !event.paths[0].exists() => {
                self.remove_config_at_path(&event.paths[0])
            }
>>>>>>> 7b88c670
            EventKind::Modify(ModifyKind::Name(RenameMode::Both)) => {
                self.remove_config_at_path(&event.paths[0]);
                self.load_file_based_config(&event.paths[1]);
            }
            _ => (),
        }
    }

    fn remove_config_at_path(&mut self, path: &Path) {
        if let Some(domain) = self.config_manager.domain_for_path(path) {
            self.set_config(domain, Table::default());
        }
    }

    /// Handles changes in plugin files.
    #[cfg(feature = "notify")]
    fn handle_plugin_fs_event(&mut self, event: Event) {
        use notify::event::*;
        match event.kind {
            EventKind::Create(CreateKind::Any) | EventKind::Modify(ModifyKind::Any) => {
                self.plugins.load_from_paths(&[event.paths[0].clone()]);
                if let Some(plugin) = self.plugins.get_from_path(&event.paths[0]) {
                    self.do_start_plugin(ViewId(0), &plugin.name);
                }
            }
            // the way FSEvents on macOS work, we want to verify that this path
            // has actually be removed before we do anything.
            EventKind::Remove(RemoveKind::Any) if !event.paths[0].exists() => {
                if let Some(plugin) = self.plugins.get_from_path(&event.paths[0]) {
                    self.do_stop_plugin(ViewId(0), &plugin.name);
                    self.plugins.remove_named(&plugin.name);
                }
            }
            EventKind::Modify(ModifyKind::Name(RenameMode::Both)) => {
                let old = &event.paths[0];
                let new = &event.paths[1];
                if let Some(old_plugin) = self.plugins.get_from_path(old) {
                    self.do_stop_plugin(ViewId(0), &old_plugin.name);
                    self.plugins.remove_named(&old_plugin.name);
                }

                self.plugins.load_from_paths(&[new.clone()]);
                if let Some(new_plugin) = self.plugins.get_from_path(new) {
                    self.do_start_plugin(ViewId(0), &new_plugin.name);
                }
            }
            EventKind::Modify(ModifyKind::Metadata(MetadataKind::Any))
            | EventKind::Remove(RemoveKind::Any) => {
                if let Some(plugin) = self.plugins.get_from_path(&event.paths[0]) {
                    self.do_stop_plugin(ViewId(0), &plugin.name);
                    self.do_start_plugin(ViewId(0), &plugin.name);
                }
            }
            _ => (),
        }

        self.views.keys().for_each(|view_id| {
            let available_plugins = self
                .plugins
                .iter()
                .map(|plugin| ClientPluginInfo { name: plugin.name.clone(), running: true })
                .collect::<Vec<_>>();
            self.peer.available_plugins(view_id.clone(), &available_plugins);
        });
    }

    /// Handles changes in theme files.
    #[cfg(feature = "notify")]
    fn handle_themes_fs_event(&mut self, event: Event) {
        use notify::event::*;
        match event.kind {
            EventKind::Create(CreateKind::Any) | EventKind::Modify(ModifyKind::Any) => {
                self.load_theme_file(&event.paths[0])
            }
            // the way FSEvents on macOS work, we want to verify that this path
            // has actually be removed before we do anything.
            EventKind::Remove(RemoveKind::Any) if !event.paths[0].exists() => {
                self.remove_theme(&event.paths[0]);
            }
            EventKind::Modify(ModifyKind::Name(RenameMode::Both)) => {
                let old = &event.paths[0];
                let new = &event.paths[1];
                self.remove_theme(old);
                self.load_theme_file(new);
            }
            EventKind::Modify(ModifyKind::Metadata(MetadataKind::Any))
            | EventKind::Remove(RemoveKind::Any) => {
                self.style_map.borrow_mut().sync_dir(event.paths[0].parent())
            }
            _ => (),
        }
        let theme_names = self.style_map.borrow().get_theme_names();
        self.peer.available_themes(theme_names);
    }

    /// Load a single theme file. Updates if already present.
    fn load_theme_file(&mut self, path: &Path) {
        let _t = trace_block("CoreState::load_theme_file", &["core"]);

        let result = self.style_map.borrow_mut().load_theme_info_from_path(path);
        match result {
            Ok(theme_name) => {
                if theme_name == self.style_map.borrow().get_theme_name() {
                    if self.style_map.borrow_mut().set_theme(&theme_name).is_ok() {
                        self.notify_client_and_update_views();
                    }
                }
            }
            Err(e) => error!("Error loading theme file: {:?}, {:?}", path, e),
        }
    }

    fn remove_theme(&mut self, path: &Path) {
        let result = self.style_map.borrow_mut().remove_theme(path);

        // Set default theme if the removed theme was the
        // current one.
        if let Some(theme_name) = result {
            if theme_name == self.style_map.borrow().get_theme_name() {
                self.do_set_theme(DEFAULT_THEME);
            }
        }
    }

    fn toggle_tracing(&self, enabled: bool) {
        self.running_plugins.iter().for_each(|plugin| plugin.toggle_tracing(enabled))
    }

    fn save_trace<P>(&self, path: P, frontend_samples: Value)
    where
        P: AsRef<Path>,
    {
        use xi_trace::chrome_trace_dump;
        let mut all_traces = xi_trace::samples_cloned_unsorted();
        if let Ok(mut traces) = chrome_trace_dump::decode(frontend_samples) {
            all_traces.append(&mut traces);
        }

        for plugin in &self.running_plugins {
            match plugin.collect_trace() {
                Ok(json) => {
                    let mut trace = chrome_trace_dump::decode(json).unwrap();
                    all_traces.append(&mut trace);
                }
                Err(e) => error!("trace error {:?}", e),
            }
        }

        all_traces.sort_unstable();

        let mut trace_file = match File::create(path.as_ref()) {
            Ok(f) => f,
            Err(e) => {
                error!("error saving trace {:?}", e);
                return;
            }
        };

        if let Err(e) = chrome_trace_dump::serialize(&all_traces, &mut trace_file) {
            error!("error saving trace {:?}", e);
        }
    }
}

/// plugin event handling
impl CoreState {
    /// Called from a plugin's thread after trying to start the plugin.
    pub(crate) fn plugin_connect(&mut self, plugin: Result<Plugin, io::Error>) {
        match plugin {
            Ok(plugin) => {
                let init_info =
                    self.iter_groups().map(|mut ctx| ctx.plugin_info()).collect::<Vec<_>>();
                plugin.initialize(init_info);
                self.running_plugins.push(plugin);
            }
            Err(e) => error!("failed to start plugin {:?}", e),
        }
    }

    pub(crate) fn plugin_exit(&mut self, id: PluginId, error: Result<(), ReadError>) {
        warn!("plugin {:?} exited with result {:?}", id, error);
        let running_idx = self.running_plugins.iter().position(|p| p.id == id);
        if let Some(idx) = running_idx {
            let plugin = self.running_plugins.remove(idx);
            self.after_stop_plugin(&plugin);
        }
    }

    /// Handles the response to a sync update sent to a plugin.
    pub(crate) fn plugin_update(
        &mut self,
        _plugin_id: PluginId,
        view_id: ViewId,
        response: Result<Value, xi_rpc::Error>,
    ) {
        if let Some(mut edit_ctx) = self.make_context(view_id) {
            edit_ctx.do_plugin_update(response);
        }
    }

    pub(crate) fn plugin_notification(
        &mut self,
        _ctx: &RpcCtx,
        view_id: ViewId,
        plugin_id: PluginId,
        cmd: PluginNotification,
    ) {
        if let Some(mut edit_ctx) = self.make_context(view_id) {
            edit_ctx.do_plugin_cmd(plugin_id, cmd)
        }
    }

    pub(crate) fn plugin_request(
        &mut self,
        _ctx: &RpcCtx,
        view_id: ViewId,
        plugin_id: PluginId,
        cmd: PluginRequest,
    ) -> Result<Value, RemoteError> {
        if let Some(mut edit_ctx) = self.make_context(view_id) {
            Ok(edit_ctx.do_plugin_cmd_sync(plugin_id, cmd))
        } else {
            Err(RemoteError::custom(404, "missing view", None))
        }
    }
}

/// test helpers
impl CoreState {
    pub fn _test_open_editors(&self) -> Vec<BufferId> {
        self.editors.keys().cloned().collect()
    }

    pub fn _test_open_views(&self) -> Vec<ViewId> {
        self.views.keys().cloned().collect()
    }
}

pub mod test_helpers {
    use super::{BufferId, ViewId};

    pub fn new_view_id(id: usize) -> ViewId {
        ViewId(id)
    }

    pub fn new_buffer_id(id: usize) -> BufferId {
        BufferId(id)
    }
}

/// A multi-view aware iterator over `EventContext`s. A view which appears
/// as a sibling will not appear again as a main view.
pub struct Iter<'a, I> {
    views: I,
    seen: HashSet<ViewId>,
    inner: &'a CoreState,
}

impl<'a, I> Iterator for Iter<'a, I>
where
    I: Iterator<Item = &'a ViewId>,
{
    type Item = EventContext<'a>;

    fn next(&mut self) -> Option<Self::Item> {
        let &mut Iter { ref mut views, ref mut seen, ref inner } = self;
        loop {
            let next_view = match views.next() {
                None => return None,
                Some(v) if seen.contains(v) => continue,
                Some(v) => v,
            };
            let context = inner.make_context(*next_view).unwrap();
            context.siblings.iter().for_each(|sibl| {
                let _ = seen.insert(sibl.borrow().get_view_id());
            });
            return Some(context);
        }
    }
}

#[derive(Debug, Default)]
pub(crate) struct Counter(Cell<usize>);

impl Counter {
    pub(crate) fn next(&self) -> usize {
        let n = self.0.get();
        self.0.set(n + 1);
        n + 1
    }
}

// these two only exist so that we can use ViewIds as idle tokens
impl From<usize> for ViewId {
    fn from(src: usize) -> ViewId {
        ViewId(src)
    }
}

impl From<ViewId> for usize {
    fn from(src: ViewId) -> usize {
        src.0
    }
}

impl fmt::Display for ViewId {
    fn fmt(&self, f: &mut fmt::Formatter) -> fmt::Result {
        write!(f, "view-id-{}", self.0)
    }
}

impl Serialize for ViewId {
    fn serialize<S>(&self, serializer: S) -> Result<S::Ok, S::Error>
    where
        S: Serializer,
    {
        serializer.serialize_str(&self.to_string())
    }
}

impl<'de> Deserialize<'de> for ViewId {
    fn deserialize<D>(deserializer: D) -> Result<Self, D::Error>
    where
        D: Deserializer<'de>,
    {
        let s = String::deserialize(deserializer)?;
        let ord = s.trim_start_matches("view-id-");
        match usize::from_str_radix(ord, 10) {
            Ok(id) => Ok(ViewId(id)),
            Err(_) => Err(de::Error::invalid_value(Unexpected::Str(&s), &"view id")),
        }
    }
}

impl fmt::Display for BufferId {
    fn fmt(&self, f: &mut fmt::Formatter) -> fmt::Result {
        write!(f, "buffer-id-{}", self.0)
    }
}

impl BufferId {
    pub fn new(val: usize) -> Self {
        BufferId(val)
    }
}

#[cfg(test)]
mod tests {
    use serde::Deserialize;

    use super::ViewId;

    #[test]
    fn test_deserialize_view_id() {
        let de = json!("view-id-1");
        assert_eq!(ViewId::deserialize(&de).unwrap(), ViewId(1));

        let de = json!("not-a-view-id");
        assert!(ViewId::deserialize(&de).unwrap_err().is_data());
    }
}<|MERGE_RESOLUTION|>--- conflicted
+++ resolved
@@ -331,7 +331,6 @@
             // handled at the top level
             ClientStarted { .. } => (),
             SetLanguage { view_id, language_id } => self.do_set_language(view_id, language_id),
-            ToggleTail { view_id, enabled } => self.do_toggle_tail(view_id, enabled),
         }
     }
 
@@ -512,28 +511,6 @@
                 context.config_changed(&changes);
             }
         }
-    }
-
-    #[cfg(feature = "notify")]
-    fn do_toggle_tail(&mut self, view_id: ViewId, enabled: bool) {
-        if let Some(view) = self.views.get_mut(&view_id) {
-            let buffer_id = view.borrow().get_buffer_id();
-            view.borrow_mut().toggle_tail(enabled);
-            match self.file_manager.toggle_tail(buffer_id, enabled) {
-                Ok(()) => {
-                    debug!("Tail is {:?} for {:?}", enabled, view_id);
-                    let mut context = self.make_context(view_id).unwrap();
-                    context.toggle_tail_config_changed(enabled);
-                    return;
-                }
-                Err(err) => error!("Error reading file: {}", err),
-            }
-        }
-    }
-
-    #[cfg(not(feature = "notify"))]
-    fn do_toggle_tail(&mut self, _view_id: ViewId, _enabled: bool) {
-        warn!("do_toggle_tail called without notify feature enabled.");
     }
 
     fn do_start_plugin(&mut self, _view_id: ViewId, plugin: &str) {
@@ -759,20 +736,7 @@
                     .find(|v| v.borrow().get_buffer_id() == buffer_id)
                     .map(|v| v.borrow().get_view_id())
                     .unwrap();
-
-                let file_info = self.file_manager.get_info(buffer_id);
-
-                match file_info {
-                    Some(v) => {
-                        let tail_mode_on = v.tail_details.is_tail_enabled;
-                        if tail_mode_on {
-                            self.make_context(view_id).unwrap().reload_tail(text);
-                        } else {
-                            self.make_context(view_id).unwrap().reload(text);
-                        }
-                    }
-                    None => error!("File info not found for buffer id {}", buffer_id),
-                };
+                self.make_context(view_id).unwrap().reload(text);
             }
         }
     }
@@ -786,17 +750,10 @@
             | EventKind::Modify(ModifyKind::Any)
             | EventKind::Modify(ModifyKind::Metadata(MetadataKind::Any)) => {
                 self.load_file_based_config(&event.paths[0])
-<<<<<<< HEAD
             }
             EventKind::Remove(RemoveKind::Any) if !event.paths[0].exists() => {
                 self.remove_config_at_path(&event.paths[0])
             }
-=======
-            }
-            EventKind::Remove(RemoveKind::Any) if !event.paths[0].exists() => {
-                self.remove_config_at_path(&event.paths[0])
-            }
->>>>>>> 7b88c670
             EventKind::Modify(ModifyKind::Name(RenameMode::Both)) => {
                 self.remove_config_at_path(&event.paths[0]);
                 self.load_file_based_config(&event.paths[1]);
