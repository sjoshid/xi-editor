// Copyright 2017 Google Inc. All rights reserved.
//
// Licensed under the Apache License, Version 2.0 (the "License");
// you may not use this file except in compliance with the License.
// You may obtain a copy of the License at
//
//     http://www.apache.org/licenses/LICENSE-2.0
//
// Unless required by applicable law or agreed to in writing, software
// distributed under the License is distributed on an "AS IS" BASIS,
// WITHOUT WARRANTIES OR CONDITIONS OF ANY KIND, either express or implied.
// See the License for the specific language governing permissions and
// limitations under the License.

//! Monitoring files and directories.
//!
//! This module contains `FileWatcher` and related types, responsible for
//! monitoring changes to files and directories. Under the hood it is a
//! thin wrapper around some concrete type provided by the
//! [`notify`](https://docs.rs/notify) crate; the implementation is
//! platform dependent, and may be using kqueue, fsevent, or another
//! low-level monitoring system.
//!
//! Our wrapper provides a few useful features:
//!
//! - All `watch` calls are associated with a `WatchToken`; this
//! allows for the same path to be watched multiple times,
//! presumably by multiple interested parties. events are delivered
//! once-per token.
//!
//! - There is the option (via `FileWatcher::watch_filtered`) to include
//! a predicate along with a path, to filter paths before delivery.
//!
//! - We are integrated with the xi_rpc runloop; events are queued as
//! they arrive, and an idle task is scheduled.

use notify::{Watcher, RecursiveMode, watcher, DebouncedEvent, RecommendedWatcher};
use std::path::{Path, PathBuf};
use std::sync::mpsc::channel;
use std::sync::{Arc, Mutex};
use std::time::Duration;
use std::thread;
use std::mem;
use std::collections::VecDeque;
use std::fmt;

use xi_rpc::RpcPeer;

/// Delay for aggregating related file system events.
pub const DEBOUNCE_WAIT_MILLIS: u64 = 50;

/// Wrapper around a `notify::Watcher`. It runs the inner watcher
/// in a separate thread, and communicates with it via an `mpsc::channel`.
pub struct FileWatcher {
    inner: RecommendedWatcher,
    state: Arc<Mutex<WatcherState>>,
}

#[derive(Debug, Default)]
struct WatcherState {
    events: EventQueue,
    watchees: Vec<Watchee>,
}

/// Tracks a registered 'that-which-is-watched'.
#[doc(hidden)]
struct Watchee {
    path: PathBuf,
    recursive: bool,
    token: WatchToken,
    filter: Option<Box<PathFilter>>,
}

/// Token provided to `FileWatcher`, to associate events with
/// interested parties.
///
/// Note: `WatchToken`s are assumed to correspond with an
/// 'area of interest'; that is, they are used to route delivery
/// of events.
#[derive(Debug, Clone, Copy, PartialEq, Eq)]
pub struct WatchToken(pub usize);

/// A trait for types which can be notified of new events.
/// New events are accessible through the `FileWatcher` instance.
pub trait Notify: Send {
    fn notify(&self);
}

pub type EventQueue = VecDeque<(WatchToken, DebouncedEvent)>;

pub type PathFilter = Fn(&Path) -> bool + Send + 'static;

impl FileWatcher {
    pub fn new<T: Notify + 'static>(peer: T) -> Self {
        let (tx_event, rx_event) = channel();

        let state = Arc::new(Mutex::new(WatcherState::default()));
        let state_clone = state.clone();

        let inner = watcher(tx_event, Duration::from_millis(100))
            .expect("watcher should spawn");

        thread::spawn(move || {
            while let Ok(event) = rx_event.recv() {
                let mut state = state_clone.lock().unwrap();
                let WatcherState { ref mut events, ref mut watchees } = *state;

                watchees.iter()
                    .filter(|w| w.wants_event(&event))
                    .map(|w| w.token)
                    .for_each(|t| events.push_back((t, clone_event(&event))));

                peer.notify();
            }
        });

        FileWatcher { inner, state }
    }

    /// Begin watching `path`. As `DebouncedEvent`s (documented in the
    /// [notify](https://docs.rs/notify) crate) arrive, they are stored
    /// with the associated `token` and a task is added to the runloop's
    /// idle queue.
    ///
    /// Delivery of events then requires that the runloop's handler
    /// correctly forward the `handle_idle` call to the interested party.
    pub fn watch(&mut self, path: &Path, recursive: bool, token: WatchToken) {
        self.watch_impl(path, recursive, token, None);
    }

    /// Like `watch`, but taking a predicate function that filters delivery
    /// of events based on their path.
    pub fn watch_filtered<F>(&mut self, path: &Path, recursive: bool,
                             token: WatchToken, filter: F)
        where F: Fn(&Path) -> bool + Send + 'static,
    {
        let filter = Box::new(filter) as Box<PathFilter>;
        self.watch_impl(path, recursive, token, Some(filter));
    }

<<<<<<< HEAD
    fn watch_impl(&mut self, path: &Path, recursive: bool, token: WatchToken,
                  filter: Option<Box<PathFilter>>)
    {
        let path = match path.canonicalize() {
            Ok(ref p) if p.exists() => p.to_owned(),
            _ => return,
        };

        let mut state = self.state.lock().unwrap();

        let w = Watchee { path, recursive, token, filter };
        let mode = mode_from_bool(w.recursive);

        if !state.watchees.iter().any(|w2| w.path == w2.path) {
            if let Err(e) = self.inner.watch(&w.path, mode) {
                eprintln!("watching error {:?}", e);
            }
        }

        state.watchees.push(w);

    }

    /// Removes the provided token/path pair from the watch list.
    /// Does not stop watching this path, if it is associated with
    /// other tokens.
    pub fn unwatch(&mut self, token: WatchToken, path: &Path) {
        let mut state = self.state.lock().unwrap();

        let idx = state.watchees.iter()
            .position(|w| w.token == token && w.path == path);

        if let Some(idx) = idx {
            let removed = state.watchees.remove(idx);
            if !state.watchees.iter().any(|w| w.path == removed.path) {
                if let Err(e) = self.inner.unwatch(&removed.path) {
                    eprintln!("unwatching error {:?}", e);
=======
            let (tx, rx) = channel();
            let mut watcher = watcher(tx, Duration::from_millis(DEBOUNCE_WAIT_MILLIS))
                .unwrap();

            watcher.watch(&path, recursive_mode).unwrap();

            loop {
                match rx.recv() {
                    Ok(event) =>  {
                        if apply_filter(&predicate, &event) {
                            events.lock().unwrap().push_back((token, event));
                            peer.schedule_idle(::tabs::WATCH_IDLE_TOKEN);
                        }
                    },
                    Err(e) => {
                        //TODO: how do we handle unexpected disconnects?
                        eprintln!("watcher returned error {:?} for path {:?}, \
                        token {:?}", e, &path, token);
                        break
                    }
>>>>>>> 5816186a
                }
            }
        }
    }

    /// Empties the event queue, returning any contained events.
    pub fn drain_events(&self) -> Vec<(WatchToken, DebouncedEvent)> {
        let mut state = self.state.lock().unwrap();
        let WatcherState { ref mut events, .. } = *state;
        let v = events.drain(..).collect();
        v
    }
<<<<<<< HEAD
=======

    /// Takes ownership of this `Watcher`'s current event queue.
    pub fn take_events(&mut self) -> VecDeque<(EventToken, DebouncedEvent)> {
        let mut events = self.events.lock().unwrap();
        mem::replace(&mut events, VecDeque::new())
    }

    //TODO impl unwatch, when we add in watching of opened files
>>>>>>> 5816186a
}

impl Watchee {
    fn wants_event(&self, event: &DebouncedEvent) -> bool {
        use self::DebouncedEvent::*;
        match *event {
            NoticeWrite(ref p) | NoticeRemove(ref p) | Create(ref p) |
                Write(ref p) | Chmod(ref p) | Remove(ref p) => {
                    self.applies_to_path(p)
                }
            Rename(ref p1, ref p2) => {
                self.applies_to_path(p1) || self.applies_to_path(p2)
            }
            Rescan => false,
            Error(_, ref opt_p) => {
                opt_p.as_ref().map(|p| self.applies_to_path(p))
                    .unwrap_or(false)
            }
        }
    }

    fn applies_to_path(&self, path: &Path) -> bool {
        let general_case = if path.starts_with(&self.path) {
            (self.recursive || &self.path == path) ||
                path.parent() == Some(&self.path)
        } else {
            false
        };

        if let Some(ref filter) = self.filter {
            general_case && filter(path)
        } else {
            general_case
        }
    }
}

impl Notify for RpcPeer {
    fn notify(&self) {
        self.schedule_idle(WATCH_IDLE_TOKEN);
    }
}

impl fmt::Debug for Watchee {
    fn fmt(&self, f: &mut fmt::Formatter) -> fmt::Result {
        write!(f, "Watchee path: {:?}, r {}, t {} f {}",
               self.path, self.recursive, self.token.0, self.filter.is_some())
    }
}

fn mode_from_bool(b: bool) -> RecursiveMode {
    if b {
        RecursiveMode::Recursive
    } else {
        RecursiveMode::NonRecursive
    }
}

// Debounced event does not implement clone
// TODO: remove if https://github.com/passcod/notify/pull/133 is merged
fn clone_event(event: &DebouncedEvent) -> DebouncedEvent {
    use self::DebouncedEvent::*;
    use notify::Error::*;
    match *event {
        NoticeWrite(ref p) => NoticeWrite(p.to_owned()),
        NoticeRemove(ref p) => NoticeRemove(p.to_owned()),
        Create(ref p) => Create(p.to_owned()),
        Write(ref p) => Write(p.to_owned()),
        Chmod(ref p) => Chmod(p.to_owned()),
        Remove(ref p) => Remove(p.to_owned()),
        Rename(ref p1, ref p2) => Rename(p1.to_owned(), p2.to_owned()),
        Rescan => Rescan,
        Error(ref e, ref opt_p) => {
            let error = match *e {
                PathNotFound => PathNotFound,
                WatchNotFound => WatchNotFound,
                Generic(ref s) => Generic(s.to_owned()),
                Io(ref e) => Generic(format!("{:?}", e)),
            };
            Error(error, opt_p.clone())
        }
    }
}

#[cfg(test)]
extern crate tempdir;

#[cfg(test)]
mod tests {
    use super::*;
    use std::ffi::OsStr;
    use std::thread;
    use std::fs;
    use std::sync::mpsc;
    use std::time::{Duration, Instant};
    use std::io::Write;

    impl PartialEq<usize> for WatchToken {
        fn eq(&self, other: &usize) -> bool {
            self.0 == *other
        }
    }

    impl From<usize> for WatchToken {
        fn from(err: usize) -> WatchToken {
            WatchToken(err)
        }
    }

    impl Notify for mpsc::Sender<bool> {
        fn notify(&self) {
            self.send(true).expect("send shouldn't fail")
        }
    }

    // Sleep for `duration` in milliseconds
    pub fn sleep(duration: u64) {
        thread::sleep(Duration::from_millis(duration));
    }

    // Sleep for `duration` in milliseconds if running on OS X
    pub fn sleep_macos(duration: u64) {
        if cfg!(target_os = "macos") {
            thread::sleep(Duration::from_millis(duration));
        }
    }

    pub fn recv_all<T>(rx: &mpsc::Receiver<T>, duration: Duration) -> Vec<T> {
        let start = Instant::now();
        let mut events = Vec::new();

        while start.elapsed() < duration {
            match rx.recv_timeout(Duration::from_millis(50)) {
                Ok(event) => events.push(event),
                Err(mpsc::RecvTimeoutError::Timeout) => (),
                Err(e) => panic!("unexpected channel err: {:?}", e)
            }
        }
        events
    }

    // from https://github.com/passcod/notify/blob/master/tests/utils/mod.rs
    pub trait TestHelpers {
        /// Return path relative to the TempDir. Directory separator must
        /// be a forward slash, and will be converted to the platform's
        /// native separator.
        fn mkpath(&self, p: &str) -> PathBuf;
        /// Create file or directory. Directories must contain the phrase
        /// "dir" otherwise they will be interpreted as files.
        fn create(&self, p: &str);
        /// Create all files and directories in the `paths` list.
        /// Directories must contain the phrase "dir" otherwise they
        /// will be interpreted as files.
        fn create_all(&self, paths: Vec<&str>);
        /// Rename file or directory.
        fn rename(&self, a: &str, b: &str);
        ///// Toggle "other" rights on linux and os x and "readonly" on windows
        //fn chmod(&self, p: &str);
        /// Write some data to a file
        fn write(&self, p: &str);
        /// Remove file or directory
        fn remove(&self, p: &str);
    }

    impl TestHelpers for tempdir::TempDir {
        fn mkpath(&self, p: &str) -> PathBuf {
            let mut path = self.path().canonicalize()
                .expect("failed to canonalize path").to_owned();
            for part in p.split('/').collect::<Vec<_>>() {
                if part != "." {
                    path.push(part);
                }
            }
            path
        }

        fn create(&self, p: &str) {
            let path = self.mkpath(p);
            if path.components().last().unwrap().as_os_str()
                .to_str().unwrap().contains("dir") {
                    fs::create_dir_all(path)
                        .expect("failed to create directory");
                } else {
                    let parent = path.parent()
                        .expect("failed to get parent directory").to_owned();
                    if !parent.exists() {
                        fs::create_dir_all(parent)
                            .expect("failed to create parent directory");
                    }
                    fs::File::create(path).expect("failed to create file");
                }
        }

        fn create_all(&self, paths: Vec<&str>) {
            for p in paths {
                self.create(p);
            }
        }

        fn rename(&self, a: &str, b: &str) {
            let path_a = self.mkpath(a);
            let path_b = self.mkpath(b);
            fs::rename(&path_a, &path_b)
                .expect("failed to rename file or directory");
        }

        fn write(&self, p: &str) {
            let path = self.mkpath(p);

            let mut file = fs::OpenOptions::new()
                .write(true)
                .open(path)
                .expect("failed to open file");

            file.write(b"some data")
                .expect("failed to write to file");
            file.sync_all().expect("failed to sync file");
        }

        fn remove(&self, p: &str) {
            let path = self.mkpath(p);
            if path.is_dir() {
                fs::remove_dir(path).expect("failed to remove directory");
            } else {
                fs::remove_file(path).expect("failed to remove file");
            }
        }
    }

    #[test]
    fn test_applies_to_path() {
        let mut w = Watchee {
            path: PathBuf::from("/hi/there/"),
            recursive: false,
            token: WatchToken(1),
            filter: None,
        };
        assert!(w.applies_to_path(&PathBuf::from("/hi/there/friend.txt")));
        assert!(w.applies_to_path(&PathBuf::from("/hi/there/")));
        assert!(!w.applies_to_path(&PathBuf::from("/hi/there/dear/friend.txt")));
        assert!(!w.applies_to_path(&PathBuf::from("/oh/hi/there/")));

        w.recursive = true;
        assert!(w.applies_to_path(&PathBuf::from("/hi/there/dear/friend.txt")));
        assert!(w.applies_to_path(&PathBuf::from("/hi/there/friend.txt")));
        assert!(w.applies_to_path(&PathBuf::from("/hi/there/")));

        w.filter = Some(Box::new(|p| {
            p.extension().and_then(OsStr::to_str) == Some("txt")
        }));
        assert!(w.applies_to_path(&PathBuf::from("/hi/there/dear/friend.txt")));
        assert!(w.applies_to_path(&PathBuf::from("/hi/there/friend.txt")));
        assert!(!w.applies_to_path(&PathBuf::from("/hi/there/")));
        assert!(!w.applies_to_path(&PathBuf::from("/hi/there/friend.exe")));
        assert!(w.applies_to_path(&PathBuf::from("/hi/there/my/old/sweet/pal.txt")));
    }

    //https://github.com/passcod/notify/issues/131
    #[test]
    fn test_crash_repro() {
        let (tx, _rx) = channel();
        let path = PathBuf::from("/usr/local/bin/git");
        let mut w = watcher(tx, Duration::from_secs(1)).unwrap();
        w.watch(&path, RecursiveMode::NonRecursive).unwrap();
        sleep(20);
        w.watch(&path, RecursiveMode::NonRecursive).unwrap();
        w.unwatch(&path).unwrap();
    }

    #[test]
    fn recurse_with_contained() {
        let (tx, rx) = channel();
        let tmp = tempdir::TempDir::new("xi-test").unwrap();
        let mut w = FileWatcher::new(tx);
        tmp.create("adir/dir2/file");
        sleep_macos(35_000);
        w.watch(&tmp.mkpath("adir"), true, 1.into());
        sleep_macos(10);
        w.watch(&tmp.mkpath("adir/dir2/file"), false,  2.into());
        sleep_macos(10);
        w.unwatch(1.into(), &tmp.mkpath("adir"));
        sleep(10);
        tmp.write("adir/dir2/file");
        let _ = recv_all(&rx, Duration::from_millis(1000));
        let events = w.drain_events();
        assert_eq!(events, vec![
                   (2.into(), DebouncedEvent::NoticeWrite(tmp.mkpath("adir/dir2/file"))),
                   (2.into(), DebouncedEvent::Write(tmp.mkpath("adir/dir2/file"))),
        ]);
    }

    #[test]
    fn two_watchers_one_file() {
        let (tx, rx) = channel();
        let tmp = tempdir::TempDir::new("xi-test").unwrap();
        tmp.create("my_file");
        sleep_macos(25_000);
        let mut w = FileWatcher::new(tx);
        w.watch(&tmp.mkpath("my_file"), false, 1.into());
        sleep_macos(10);
        w.watch(&tmp.mkpath("my_file"), false, 2.into());
        sleep_macos(10);
        tmp.remove("my_file");

        let _ = recv_all(&rx, Duration::from_millis(1000));
        let events = w.drain_events();
        assert_eq!(events, vec![
                   (1.into(), DebouncedEvent::NoticeRemove(tmp.mkpath("my_file"))),
                   (2.into(), DebouncedEvent::NoticeRemove(tmp.mkpath("my_file"))),
                   (1.into(), DebouncedEvent::Remove(tmp.mkpath("my_file"))),
                   (2.into(), DebouncedEvent::Remove(tmp.mkpath("my_file"))),
        ]);

        w.unwatch(1.into(), &tmp.mkpath("my_file"));
        sleep_macos(10);
        tmp.create("my_file");

        let _ = recv_all(&rx, Duration::from_millis(1000));
        let events = w.drain_events();
        assert_eq!(events, vec![
                   (2.into(), DebouncedEvent::Create(tmp.mkpath("my_file"))),
        ]);
    }
}<|MERGE_RESOLUTION|>--- conflicted
+++ resolved
@@ -138,7 +138,6 @@
         self.watch_impl(path, recursive, token, Some(filter));
     }
 
-<<<<<<< HEAD
     fn watch_impl(&mut self, path: &Path, recursive: bool, token: WatchToken,
                   filter: Option<Box<PathFilter>>)
     {
@@ -176,51 +175,17 @@
             if !state.watchees.iter().any(|w| w.path == removed.path) {
                 if let Err(e) = self.inner.unwatch(&removed.path) {
                     eprintln!("unwatching error {:?}", e);
-=======
-            let (tx, rx) = channel();
-            let mut watcher = watcher(tx, Duration::from_millis(DEBOUNCE_WAIT_MILLIS))
-                .unwrap();
-
-            watcher.watch(&path, recursive_mode).unwrap();
-
-            loop {
-                match rx.recv() {
-                    Ok(event) =>  {
-                        if apply_filter(&predicate, &event) {
-                            events.lock().unwrap().push_back((token, event));
-                            peer.schedule_idle(::tabs::WATCH_IDLE_TOKEN);
-                        }
-                    },
-                    Err(e) => {
-                        //TODO: how do we handle unexpected disconnects?
-                        eprintln!("watcher returned error {:?} for path {:?}, \
-                        token {:?}", e, &path, token);
-                        break
-                    }
->>>>>>> 5816186a
                 }
             }
         }
     }
 
-    /// Empties the event queue, returning any contained events.
-    pub fn drain_events(&self) -> Vec<(WatchToken, DebouncedEvent)> {
+    /// Takes ownership of this `Watcher`'s current event queue.
+    pub fn take_events(&mut self) -> VecDeque<(WatchToken, DebouncedEvent)> {
         let mut state = self.state.lock().unwrap();
         let WatcherState { ref mut events, .. } = *state;
-        let v = events.drain(..).collect();
-        v
-    }
-<<<<<<< HEAD
-=======
-
-    /// Takes ownership of this `Watcher`'s current event queue.
-    pub fn take_events(&mut self) -> VecDeque<(EventToken, DebouncedEvent)> {
-        let mut events = self.events.lock().unwrap();
-        mem::replace(&mut events, VecDeque::new())
-    }
-
-    //TODO impl unwatch, when we add in watching of opened files
->>>>>>> 5816186a
+        mem::replace(events, VecDeque::new())
+    }
 }
 
 impl Watchee {
@@ -260,7 +225,7 @@
 
 impl Notify for RpcPeer {
     fn notify(&self) {
-        self.schedule_idle(WATCH_IDLE_TOKEN);
+        self.schedule_idle(::tabs::WATCH_IDLE_TOKEN);
     }
 }
 
@@ -505,7 +470,7 @@
         sleep(10);
         tmp.write("adir/dir2/file");
         let _ = recv_all(&rx, Duration::from_millis(1000));
-        let events = w.drain_events();
+        let events = w.take_events();
         assert_eq!(events, vec![
                    (2.into(), DebouncedEvent::NoticeWrite(tmp.mkpath("adir/dir2/file"))),
                    (2.into(), DebouncedEvent::Write(tmp.mkpath("adir/dir2/file"))),
@@ -526,7 +491,7 @@
         tmp.remove("my_file");
 
         let _ = recv_all(&rx, Duration::from_millis(1000));
-        let events = w.drain_events();
+        let events = w.take_events();
         assert_eq!(events, vec![
                    (1.into(), DebouncedEvent::NoticeRemove(tmp.mkpath("my_file"))),
                    (2.into(), DebouncedEvent::NoticeRemove(tmp.mkpath("my_file"))),
@@ -539,7 +504,7 @@
         tmp.create("my_file");
 
         let _ = recv_all(&rx, Duration::from_millis(1000));
-        let events = w.drain_events();
+        let events = w.take_events();
         assert_eq!(events, vec![
                    (2.into(), DebouncedEvent::Create(tmp.mkpath("my_file"))),
         ]);
